--- conflicted
+++ resolved
@@ -83,18 +83,14 @@
             stimulation_site=events_df["electrical_stimulation_site"].str.upper().values.astype(str),  # like 'VT1-VT2'
             duration=events_df["duration"].values,
             waveform_type=events_df["electrical_stimulation_type"].str.upper().values.astype(str),  # all monophasic
-<<<<<<< HEAD
             current=events_df["electrical_stimulation_current"],
-=======
             current=events_df["electrical_stimulation_current"].values,
->>>>>>> 90aea1e8
             # frequency=events_df['electrical_stimulation_frequency'].values, # all 0.2 Hz; this is single-pulse stim so the frequency is not well defined here.
             pulse_width=events_df["electrical_stimulation_pulsewidth"].values,  # equal to duration since the pulses are monophasic
             timekeys=["timestamps"],
             domain="auto",
         )
 
-<<<<<<< HEAD
     def save_data(self, save_root_dir: str | Path) -> tuple:
         path, data = super().save_data(save_root_dir)
 
@@ -104,8 +100,6 @@
         print(f"\t\tSession length: {session_length:.2f} seconds\t\t{n_electrodes} electrodes\t\t{n_stim_events} stimulation events")
         return path, data
 
-=======
->>>>>>> 90aea1e8
 
 if __name__ == "__main__":
     root_dir = "/home/zaho/orcd/pool/bfm_dataset/ccep/ds004080-1.2.2/"
