--- conflicted
+++ resolved
@@ -108,18 +108,12 @@
 
             # Console logging
             timestamp = datetime.now().strftime("%Y-%m-%d %H:%M:%S")
-<<<<<<< HEAD
-            gpu_str = f"GPU: {mem['gpu_peak_allocated_gb']:.2f}G" if mem["has_gpu"] else "GPU: N/A"
+            gpu_str = (
+                f"GPU: {mem['gpu_peak_allocated_gb']:.2f}G"
+                if mem["has_gpu"]
+                else "GPU: N/A"
+            )
             header = f"[{timestamp} | {gpu_str} | RAM: {mem['ram_used_gb']:.1f}G]"
-            idle_str = f" | idle: {self.idle_time:.3f}s" if self.idle_time is not None else ""
-            self.logger.info(f"{header} Epoch {trainer.current_epoch} | Batch {batch_idx + 1:3d}/{total_batches} ({progress_pct:5.1f}%) | train_loss: {loss:.6f} | time: {elapsed:.3f}s{idle_str}")
-=======
-            gpu_str = (
-                f"{mem['gpu_peak_allocated_gb']:.2f}G"
-                if mem["has_gpu"]
-                else "N/A"
-            )
-            header = f"GPU: {gpu_str} | RAM: {mem['ram_used_gb']:.1f}G | "
             idle_str = (
                 f" | idle: {self.idle_time:.3f}s" if self.idle_time is not None else ""
             )
@@ -127,7 +121,6 @@
                 f"{header} Epoch {trainer.current_epoch} | Batch {batch_idx + 1:3d}/{total_batches} ({progress_pct:5.1f}%) | "
                 f"train_loss: {loss:.6f} | time: {elapsed:.3f}s{idle_str}"
             )
->>>>>>> 90aea1e8
 
             # Reset peak memory stats for next batch interval
             if torch.cuda.is_available():
